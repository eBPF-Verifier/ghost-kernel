--- conflicted
+++ resolved
@@ -332,65 +332,6 @@
 	bdma_chan->wr_count = bdma_chan->wr_count_next;
 }
 
-<<<<<<< HEAD
-static void tsi721_desc_put(struct tsi721_bdma_chan *bdma_chan,
-			    struct tsi721_tx_desc *desc)
-{
-	dev_dbg(bdma_chan->dchan.device->dev,
-		"Put desc: %p into free list\n", desc);
-
-	if (desc) {
-		spin_lock_bh(&bdma_chan->lock);
-		list_splice_init(&desc->tx_list, &bdma_chan->free_list);
-		list_add(&desc->desc_node, &bdma_chan->free_list);
-		bdma_chan->wr_count_next = bdma_chan->wr_count;
-		spin_unlock_bh(&bdma_chan->lock);
-	}
-}
-
-static
-struct tsi721_tx_desc *tsi721_desc_get(struct tsi721_bdma_chan *bdma_chan)
-{
-	struct tsi721_tx_desc *tx_desc, *_tx_desc;
-	struct tsi721_tx_desc *ret = NULL;
-	int i;
-
-	spin_lock_bh(&bdma_chan->lock);
-	list_for_each_entry_safe(tx_desc, _tx_desc,
-				 &bdma_chan->free_list, desc_node) {
-		if (async_tx_test_ack(&tx_desc->txd)) {
-			list_del(&tx_desc->desc_node);
-			ret = tx_desc;
-			break;
-		}
-		dev_dbg(bdma_chan->dchan.device->dev,
-			"desc %p not ACKed\n", tx_desc);
-	}
-
-	if (ret == NULL) {
-		dev_dbg(bdma_chan->dchan.device->dev,
-			"%s: unable to obtain tx descriptor\n", __func__);
-		goto err_out;
-	}
-
-	i = bdma_chan->wr_count_next % bdma_chan->bd_num;
-	if (i == bdma_chan->bd_num - 1) {
-		i = 0;
-		bdma_chan->wr_count_next++; /* skip link descriptor */
-	}
-
-	bdma_chan->wr_count_next++;
-	tx_desc->txd.phys = bdma_chan->bd_phys +
-				i * sizeof(struct tsi721_dma_desc);
-	tx_desc->hw_desc = &((struct tsi721_dma_desc *)bdma_chan->bd_base)[i];
-err_out:
-	spin_unlock_bh(&bdma_chan->lock);
-
-	return ret;
-}
-
-=======
->>>>>>> bfe01a5b
 static int
 tsi721_desc_fill_init(struct tsi721_tx_desc *desc,
 		      struct tsi721_dma_desc *bd_ptr,

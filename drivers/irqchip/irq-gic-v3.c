--- conflicted
+++ resolved
@@ -1600,16 +1600,12 @@
 	pr_info("%d SPIs implemented\n", GIC_LINE_NR - 32);
 	pr_info("%d Extended SPIs implemented\n", GIC_ESPI_NR);
 
-<<<<<<< HEAD
-	gic_data.rdists.gicd_typer2 = readl_relaxed(gic_data.dist_base + GICD_TYPER2);
-=======
 	/*
 	 * ThunderX1 explodes on reading GICD_TYPER2, in violation of the
 	 * architecture spec (which says that reserved registers are RES0).
 	 */
 	if (!(gic_data.flags & FLAGS_WORKAROUND_CAVIUM_ERRATUM_38539))
 		gic_data.rdists.gicd_typer2 = readl_relaxed(gic_data.dist_base + GICD_TYPER2);
->>>>>>> 77a36a3a
 
 	gic_data.domain = irq_domain_create_tree(handle, &gic_irq_domain_ops,
 						 &gic_data);

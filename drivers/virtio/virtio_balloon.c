--- conflicted
+++ resolved
@@ -139,16 +139,9 @@
 		struct page *page = balloon_page_enqueue(vb_dev_info);
 
 		if (!page) {
-<<<<<<< HEAD
-			if (printk_ratelimit())
-				dev_printk(KERN_INFO, &vb->vdev->dev,
-					   "Out of puff! Can't get %u pages\n",
-					   VIRTIO_BALLOON_PAGES_PER_PAGE);
-=======
 			dev_info_ratelimited(&vb->vdev->dev,
-					     "Out of puff! Can't get %zu pages\n",
-					     num);
->>>>>>> 1b637046
+					     "Out of puff! Can't get %u pages\n",
+					     VIRTIO_BALLOON_PAGES_PER_PAGE);
 			/* Sleep for at least 1/5 of a second before retry. */
 			msleep(200);
 			break;

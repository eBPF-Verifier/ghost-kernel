/* SPDX-License-Identifier: GPL-2.0 */
#ifndef _LINUX_KASAN_H
#define _LINUX_KASAN_H

#include <linux/types.h>

struct kmem_cache;
struct page;
struct vm_struct;
struct task_struct;

#ifdef CONFIG_KASAN

#include <asm/kasan.h>
#include <asm/pgtable.h>

extern unsigned char kasan_early_shadow_page[PAGE_SIZE];
extern pte_t kasan_early_shadow_pte[PTRS_PER_PTE];
extern pmd_t kasan_early_shadow_pmd[PTRS_PER_PMD];
extern pud_t kasan_early_shadow_pud[PTRS_PER_PUD];
extern p4d_t kasan_early_shadow_p4d[MAX_PTRS_PER_P4D];

int kasan_populate_early_shadow(const void *shadow_start,
				const void *shadow_end);

static inline void *kasan_mem_to_shadow(const void *addr)
{
	return (void *)((unsigned long)addr >> KASAN_SHADOW_SCALE_SHIFT)
		+ KASAN_SHADOW_OFFSET;
}

/* Enable reporting bugs after kasan_disable_current() */
extern void kasan_enable_current(void);

/* Disable reporting bugs for current task */
extern void kasan_disable_current(void);

void kasan_unpoison_shadow(const void *address, size_t size);

void kasan_unpoison_task_stack(struct task_struct *task);
void kasan_unpoison_stack_above_sp_to(const void *watermark);

void kasan_alloc_pages(struct page *page, unsigned int order);
void kasan_free_pages(struct page *page, unsigned int order);

void kasan_cache_create(struct kmem_cache *cache, unsigned int *size,
			slab_flags_t *flags);

void kasan_poison_slab(struct page *page);
void kasan_unpoison_object_data(struct kmem_cache *cache, void *object);
void kasan_poison_object_data(struct kmem_cache *cache, void *object);
void * __must_check kasan_init_slab_obj(struct kmem_cache *cache,
					const void *object);

void * __must_check kasan_kmalloc_large(const void *ptr, size_t size,
						gfp_t flags);
void kasan_kfree_large(void *ptr, unsigned long ip);
void kasan_poison_kfree(void *ptr, unsigned long ip);
void * __must_check kasan_kmalloc(struct kmem_cache *s, const void *object,
					size_t size, gfp_t flags);
void * __must_check kasan_krealloc(const void *object, size_t new_size,
					gfp_t flags);

void * __must_check kasan_slab_alloc(struct kmem_cache *s, void *object,
					gfp_t flags);
bool kasan_slab_free(struct kmem_cache *s, void *object, unsigned long ip);

struct kasan_cache {
	int alloc_meta_offset;
	int free_meta_offset;
};

/*
 * These functions provide a special case to support backing module
 * allocations with real shadow memory. With KASAN vmalloc, the special
 * case is unnecessary, as the work is handled in the generic case.
 */
#ifndef CONFIG_KASAN_VMALLOC
int kasan_module_alloc(void *addr, size_t size);
void kasan_free_shadow(const struct vm_struct *vm);
#else
static inline int kasan_module_alloc(void *addr, size_t size) { return 0; }
static inline void kasan_free_shadow(const struct vm_struct *vm) {}
#endif

int kasan_add_zero_shadow(void *start, unsigned long size);
void kasan_remove_zero_shadow(void *start, unsigned long size);

size_t __ksize(const void *);
static inline void kasan_unpoison_slab(const void *ptr)
{
	kasan_unpoison_shadow(ptr, __ksize(ptr));
}
size_t kasan_metadata_size(struct kmem_cache *cache);

bool kasan_save_enable_multi_shot(void);
void kasan_restore_multi_shot(bool enabled);

#else /* CONFIG_KASAN */

static inline void kasan_unpoison_shadow(const void *address, size_t size) {}

static inline void kasan_unpoison_task_stack(struct task_struct *task) {}
static inline void kasan_unpoison_stack_above_sp_to(const void *watermark) {}

static inline void kasan_enable_current(void) {}
static inline void kasan_disable_current(void) {}

static inline void kasan_alloc_pages(struct page *page, unsigned int order) {}
static inline void kasan_free_pages(struct page *page, unsigned int order) {}

static inline void kasan_cache_create(struct kmem_cache *cache,
				      unsigned int *size,
				      slab_flags_t *flags) {}

static inline void kasan_poison_slab(struct page *page) {}
static inline void kasan_unpoison_object_data(struct kmem_cache *cache,
					void *object) {}
static inline void kasan_poison_object_data(struct kmem_cache *cache,
					void *object) {}
static inline void *kasan_init_slab_obj(struct kmem_cache *cache,
				const void *object)
{
	return (void *)object;
}

static inline void *kasan_kmalloc_large(void *ptr, size_t size, gfp_t flags)
{
	return ptr;
}
static inline void kasan_kfree_large(void *ptr, unsigned long ip) {}
static inline void kasan_poison_kfree(void *ptr, unsigned long ip) {}
static inline void *kasan_kmalloc(struct kmem_cache *s, const void *object,
				size_t size, gfp_t flags)
{
	return (void *)object;
}
static inline void *kasan_krealloc(const void *object, size_t new_size,
				 gfp_t flags)
{
	return (void *)object;
}

static inline void *kasan_slab_alloc(struct kmem_cache *s, void *object,
				   gfp_t flags)
{
	return object;
}
static inline bool kasan_slab_free(struct kmem_cache *s, void *object,
				   unsigned long ip)
{
	return false;
}

static inline int kasan_module_alloc(void *addr, size_t size) { return 0; }
static inline void kasan_free_shadow(const struct vm_struct *vm) {}

static inline int kasan_add_zero_shadow(void *start, unsigned long size)
{
	return 0;
}
static inline void kasan_remove_zero_shadow(void *start,
					unsigned long size)
{}

static inline void kasan_unpoison_slab(const void *ptr) { }
static inline size_t kasan_metadata_size(struct kmem_cache *cache) { return 0; }

#endif /* CONFIG_KASAN */

#ifdef CONFIG_KASAN_GENERIC

#define KASAN_SHADOW_INIT 0

void kasan_cache_shrink(struct kmem_cache *cache);
void kasan_cache_shutdown(struct kmem_cache *cache);

#else /* CONFIG_KASAN_GENERIC */

static inline void kasan_cache_shrink(struct kmem_cache *cache) {}
static inline void kasan_cache_shutdown(struct kmem_cache *cache) {}

#endif /* CONFIG_KASAN_GENERIC */

#ifdef CONFIG_KASAN_SW_TAGS

#define KASAN_SHADOW_INIT 0xFF

void kasan_init_tags(void);

void *kasan_reset_tag(const void *addr);

void kasan_report(unsigned long addr, size_t size,
		bool is_write, unsigned long ip);

#else /* CONFIG_KASAN_SW_TAGS */

static inline void kasan_init_tags(void) { }

static inline void *kasan_reset_tag(const void *addr)
{
	return (void *)addr;
}

#endif /* CONFIG_KASAN_SW_TAGS */

#ifdef CONFIG_KASAN_VMALLOC
<<<<<<< HEAD
int kasan_populate_vmalloc(unsigned long requested_size,
			   struct vm_struct *area);
void kasan_poison_vmalloc(void *start, unsigned long size);
=======
int kasan_populate_vmalloc(unsigned long addr, unsigned long size);
void kasan_poison_vmalloc(const void *start, unsigned long size);
void kasan_unpoison_vmalloc(const void *start, unsigned long size);
>>>>>>> a7196caf
void kasan_release_vmalloc(unsigned long start, unsigned long end,
			   unsigned long free_region_start,
			   unsigned long free_region_end);
#else
<<<<<<< HEAD
static inline int kasan_populate_vmalloc(unsigned long requested_size,
					 struct vm_struct *area)
=======
static inline int kasan_populate_vmalloc(unsigned long start,
					unsigned long size)
>>>>>>> a7196caf
{
	return 0;
}

<<<<<<< HEAD
static inline void kasan_poison_vmalloc(void *start, unsigned long size) {}
=======
static inline void kasan_poison_vmalloc(const void *start, unsigned long size)
{ }
static inline void kasan_unpoison_vmalloc(const void *start, unsigned long size)
{ }
>>>>>>> a7196caf
static inline void kasan_release_vmalloc(unsigned long start,
					 unsigned long end,
					 unsigned long free_region_start,
					 unsigned long free_region_end) {}
#endif

#endif /* LINUX_KASAN_H */<|MERGE_RESOLUTION|>--- conflicted
+++ resolved
@@ -205,38 +205,23 @@
 #endif /* CONFIG_KASAN_SW_TAGS */
 
 #ifdef CONFIG_KASAN_VMALLOC
-<<<<<<< HEAD
-int kasan_populate_vmalloc(unsigned long requested_size,
-			   struct vm_struct *area);
-void kasan_poison_vmalloc(void *start, unsigned long size);
-=======
 int kasan_populate_vmalloc(unsigned long addr, unsigned long size);
 void kasan_poison_vmalloc(const void *start, unsigned long size);
 void kasan_unpoison_vmalloc(const void *start, unsigned long size);
->>>>>>> a7196caf
 void kasan_release_vmalloc(unsigned long start, unsigned long end,
 			   unsigned long free_region_start,
 			   unsigned long free_region_end);
 #else
-<<<<<<< HEAD
-static inline int kasan_populate_vmalloc(unsigned long requested_size,
-					 struct vm_struct *area)
-=======
 static inline int kasan_populate_vmalloc(unsigned long start,
 					unsigned long size)
->>>>>>> a7196caf
 {
 	return 0;
 }
 
-<<<<<<< HEAD
-static inline void kasan_poison_vmalloc(void *start, unsigned long size) {}
-=======
 static inline void kasan_poison_vmalloc(const void *start, unsigned long size)
 { }
 static inline void kasan_unpoison_vmalloc(const void *start, unsigned long size)
 { }
->>>>>>> a7196caf
 static inline void kasan_release_vmalloc(unsigned long start,
 					 unsigned long end,
 					 unsigned long free_region_start,
